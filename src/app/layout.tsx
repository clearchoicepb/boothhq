import type { Metadata } from 'next'
import { Inter } from 'next/font/google'
import './globals.css'
import { SessionProvider } from '@/components/session-provider'
import { TenantProvider } from '@/lib/tenant-context'
import { SettingsProvider } from '@/lib/settings-context'
import { ErrorBoundary } from '@/components/error-boundary'
import { SearchPalette } from '@/components/SearchPalette'
import { QueryProvider } from '@/lib/api/QueryProvider'

const inter = Inter({ subsets: ['latin'] })

export const metadata: Metadata = {
  title: 'Photo Booth CRM',
  description: 'Comprehensive photo booth rental management platform',
}

export const viewport = {
  width: 'device-width',
  initialScale: 1,
}

export default function RootLayout({
  children,
}: {
  children: React.ReactNode
}) {
  return (
    <html lang="en">
      <body className={inter.className}>
        <ErrorBoundary>
<<<<<<< HEAD
          <QueryProvider>
            <SessionProvider>
=======
          <SessionProvider>
            <QueryProvider>
>>>>>>> 32aab4fd
              <TenantProvider>
                <SettingsProvider>
                  <div className="min-h-screen bg-gray-50">
                    {children}
                  </div>
                  <SearchPalette />
                </SettingsProvider>
              </TenantProvider>
<<<<<<< HEAD
            </SessionProvider>
          </QueryProvider>
=======
            </QueryProvider>
          </SessionProvider>
>>>>>>> 32aab4fd
        </ErrorBoundary>
      </body>
    </html>
  )
}<|MERGE_RESOLUTION|>--- conflicted
+++ resolved
@@ -29,13 +29,8 @@
     <html lang="en">
       <body className={inter.className}>
         <ErrorBoundary>
-<<<<<<< HEAD
-          <QueryProvider>
-            <SessionProvider>
-=======
           <SessionProvider>
             <QueryProvider>
->>>>>>> 32aab4fd
               <TenantProvider>
                 <SettingsProvider>
                   <div className="min-h-screen bg-gray-50">
@@ -44,13 +39,8 @@
                   <SearchPalette />
                 </SettingsProvider>
               </TenantProvider>
-<<<<<<< HEAD
-            </SessionProvider>
-          </QueryProvider>
-=======
             </QueryProvider>
           </SessionProvider>
->>>>>>> 32aab4fd
         </ErrorBoundary>
       </body>
     </html>
