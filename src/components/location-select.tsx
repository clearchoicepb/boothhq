--- conflicted
+++ resolved
@@ -66,12 +66,8 @@
   }
 
   const handleLocationCreated = (location: Location) => {
-<<<<<<< HEAD
     console.log('[LocationSelect] Location created successfully:', location)
     console.log('[LocationSelect] Adding location to list and calling onChange with ID:', location.id)
-=======
-    console.log('[LocationSelect] Location created:', location)
->>>>>>> d75a174d
     setLocations(prev => [location, ...prev])
     console.log('[LocationSelect] Calling onChange with:', { id: location.id, location })
     onChange(location.id, location)
@@ -147,16 +143,10 @@
           isOpen={isFormOpen}
           onClose={() => { setIsFormOpen(false); setEditingLocation(null); }}
           onSave={async (locationData) => {
-<<<<<<< HEAD
             console.log('[LocationSelect] onSave called with data:', locationData)
-=======
-            console.log('[LocationSelect] Saving location:', locationData)
->>>>>>> d75a174d
             const url = editingLocation ? `/api/locations/${editingLocation.id}` : '/api/locations'
             const method = editingLocation ? 'PUT' : 'POST'
             console.log('[LocationSelect] Making API request:', { url, method })
-
-            console.log('[LocationSelect] Making request:', { url, method })
 
             const response = await fetch(url, {
               method,
@@ -164,7 +154,6 @@
               body: JSON.stringify(locationData)
             })
 
-<<<<<<< HEAD
             console.log('[LocationSelect] API response status:', response.status)
 
             if (!response.ok) {
@@ -175,18 +164,6 @@
 
             const location = await response.json()
             console.log('[LocationSelect] Location saved successfully:', location)
-=======
-            console.log('[LocationSelect] Response status:', response.status)
-
-            if (!response.ok) {
-              const errorData = await response.json().catch(() => ({}))
-              console.error('[LocationSelect] Save failed:', errorData)
-              throw new Error('Failed to save location')
-            }
-
-            const location = await response.json()
-            console.log('[LocationSelect] Location saved:', location)
->>>>>>> d75a174d
 
             if (editingLocation) {
               handleLocationUpdated(location)
